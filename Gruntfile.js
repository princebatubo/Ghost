(function () {
    "use strict";

    var configureGrunt = function (grunt) {

        var cfg = {
            // JSLint all the things!
            jslint: {
                directives: {
                    node: true,
                    browser: true,
                    nomen: true,
                    todo: true,
                    unparam: true
                },
                files: [
                    // Lint files in the root, including Gruntfile.js
                    "*.js",
                    // Lint core files, but not libs
                    ["core/**/*.js", "!**/assets/lib/**/*.js"]
                ]
            },

            // Unit test all the things!
            nodeunit: {
                all: ['core/test/ghost/**/test-*.js'],
                api: ['core/test/ghost/test-api.js']
            },

            mochaTest: {
                options: {
                    ui: "bdd",
                    reporter: "spec"
                },

                all: {
                    src: ['core/test/**/*_spec.js']
                }
            },

            // Compile all the SASS!
            sass: {
                admin: {
                    files: {
                        'core/admin/assets/css/screen.css': 'core/admin/assets/sass/screen.scss'
                    }
                }
            },
            shell: {
                bourbon: {
                    command: 'bourbon install --path core/admin/assets/sass/modules/'
                }
            }
        };

        grunt.initConfig(cfg);

        grunt.loadNpmTasks("grunt-jslint");
        grunt.loadNpmTasks("grunt-contrib-nodeunit");
<<<<<<< HEAD
        grunt.loadNpmTasks("grunt-mocha-test");
        grunt.loadNpmTasks("grunt-contrib-compass");
=======
        grunt.loadNpmTasks("grunt-contrib-sass");
        grunt.loadNpmTasks("grunt-shell");

>>>>>>> bb67bcde

        // Prepare the project for development
        // TODO: Git submodule init/update (https://github.com/jaubourg/grunt-update-submodules)?
        grunt.registerTask("init", ["shell:bourbon", "sass:admin"]);

        // Run API tests only
        grunt.registerTask("test-api", ["nodeunit:api", "mochaTest:all"]);

        // Run tests and lint code
        grunt.registerTask("validate", ["jslint", "mochaTest:all"]);
    };

    module.exports = configureGrunt;

}());<|MERGE_RESOLUTION|>--- conflicted
+++ resolved
@@ -46,6 +46,7 @@
                     }
                 }
             },
+
             shell: {
                 bourbon: {
                     command: 'bourbon install --path core/admin/assets/sass/modules/'
@@ -57,14 +58,9 @@
 
         grunt.loadNpmTasks("grunt-jslint");
         grunt.loadNpmTasks("grunt-contrib-nodeunit");
-<<<<<<< HEAD
         grunt.loadNpmTasks("grunt-mocha-test");
-        grunt.loadNpmTasks("grunt-contrib-compass");
-=======
         grunt.loadNpmTasks("grunt-contrib-sass");
         grunt.loadNpmTasks("grunt-shell");
-
->>>>>>> bb67bcde
 
         // Prepare the project for development
         // TODO: Git submodule init/update (https://github.com/jaubourg/grunt-update-submodules)?
