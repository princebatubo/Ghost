--- conflicted
+++ resolved
@@ -106,12 +106,7 @@
             });
         }
 
-<<<<<<< HEAD
         if (type === 'image/jpeg' || type === 'image/png' || type === 'image/gif') {
-=======
-        // TODO: is it better to use file type eg. image/png?
-        if (ext === '.jpg' || ext === '.jpeg'  || ext === '.png' || ext === '.gif') {
->>>>>>> 0169b78f
             getUniqueFileName(dir, basename, ext, null, function (filename) {
                 renameFile(filename);
             });
