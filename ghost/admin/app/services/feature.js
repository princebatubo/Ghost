import $ from 'jquery';
import Ember from 'ember';
import EmberError from '@ember/error';
import Service, {inject as service} from '@ember/service';
import {computed, set} from '@ember/object';

export function feature(name, options = {}) {
    let {user, onChange} = options;
    let watchedProps = user ? [`accessibility.${name}`] : [`config.${name}`, `labs.${name}`];

    return computed.apply(Ember, watchedProps.concat({
        get() {
            let enabled = false;

            if (user) {
                enabled = this.get(`accessibility.${name}`);
            } else if (this.get(`config.${name}`)) {
                enabled = this.get(`config.${name}`);
            } else {
                enabled = this.get(`labs.${name}`) || false;
            }

            return enabled;
        },
        set(key, value) {
            this.update(key, value, options);

            if (onChange) {
                // value must be passed here because the value isn't set until
                // the setter function returns
                this.get(onChange).bind(this)(value);
            }

            return value;
        }
    }));
}

export default Service.extend({
    store: service(),
    config: service(),
    session: service(),
    settings: service(),
    notifications: service(),
    lazyLoader: service(),

    // features
    emailAnalytics: feature('emailAnalytics'),

    // user-specific flags
    nightShift: feature('nightShift', {user: true, onChange: '_setAdminTheme'}),
    dashboardHideGettingStarted: feature('dashboardHideGettingStarted', {user: true}),

    // labs flags
    multipleProducts: feature('multipleProducts'),
    oauthLogin: feature('oauthLogin'),
    membersActivity: feature('membersActivity'),
    urlCache: feature('urlCache'),
    beforeAfterCard: feature('beforeAfterCard'),
    tweetGridCard: feature('tweetGridCard'),
    membersActivityFeed: feature('membersActivityFeed'),
<<<<<<< HEAD
    improvedOnboarding: feature('improvedOnboarding'),
=======
    tierWelcomePages: feature('tierWelcomePages'),
>>>>>>> 4e5fe7b2

    _user: null,

    labs: computed('settings.labs', function () {
        let labs = this.get('settings.labs');

        try {
            return JSON.parse(labs) || {};
        } catch (e) {
            return {};
        }
    }),

    accessibility: computed('_user.accessibility', function () {
        let accessibility = this.get('_user.accessibility');

        try {
            return JSON.parse(accessibility) || {};
        } catch (e) {
            return {};
        }
    }),

    fetch() {
        return this.settings.fetch().then(() => {
            this.set('_user', this.session.user);
            return this._setAdminTheme().then(() => true);
        });
    },

    update(key, value, options = {}) {
        let serviceProperty = options.user ? 'accessibility' : 'labs';
        let model = this.get(options.user ? '_user' : 'settings');
        let featureObject = this.get(serviceProperty);

        // set the new key value for either the labs property or the accessibility property
        set(featureObject, key, value);

        if (options.requires && value === true) {
            options.requires.forEach((flag) => {
                set(featureObject, flag, true);
            });
        }

        // update the 'labs' or 'accessibility' key of the model
        model.set(serviceProperty, JSON.stringify(featureObject));

        return model.save().then(() => {
            // return the labs key value that we get from the server
            this.notifyPropertyChange(serviceProperty);
            return this.get(`${serviceProperty}.${key}`);
        }).catch((error) => {
            model.rollbackAttributes();
            this.notifyPropertyChange(serviceProperty);

            // we'll always have an errors object unless we hit a
            // validation error
            if (!error) {
                throw new EmberError(`Validation of the feature service ${options.user ? 'user' : 'settings'} model failed when updating ${serviceProperty}.`);
            }

            this.notifications.showAPIError(error);

            return this.get(`${serviceProperty}.${key}`);
        });
    },

    _setAdminTheme(enabled) {
        let nightShift = enabled;

        if (typeof nightShift === 'undefined') {
            nightShift = enabled || this.nightShift;
        }

        return this.lazyLoader.loadStyle('dark', 'assets/ghost-dark.css', true).then(() => {
            $('link[title=dark]').prop('disabled', !nightShift);
        }).catch(() => {
            //TODO: Also disable toggle from settings and Labs hover
            $('link[title=dark]').prop('disabled', true);
        });
    }
});<|MERGE_RESOLUTION|>--- conflicted
+++ resolved
@@ -59,11 +59,8 @@
     beforeAfterCard: feature('beforeAfterCard'),
     tweetGridCard: feature('tweetGridCard'),
     membersActivityFeed: feature('membersActivityFeed'),
-<<<<<<< HEAD
     improvedOnboarding: feature('improvedOnboarding'),
-=======
     tierWelcomePages: feature('tierWelcomePages'),
->>>>>>> 4e5fe7b2
 
     _user: null,
 
